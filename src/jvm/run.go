/*
 * Jacobin VM - A Java virtual machine
 * Copyright (c) 2022 by the Jacobin authors. All rights reserved.
 * Licensed under Mozilla Public License 2.0 (MPL 2.0)
 */

package jvm

import (
	"container/list"
	"errors"
	"fmt"
	"jacobin/classloader"
	"jacobin/exceptions"
	"jacobin/frames"
	"jacobin/globals"
	"jacobin/log"
	"jacobin/shutdown"
	"jacobin/thread"
	"jacobin/util"
	"math"
	"strconv"
	"unsafe"
)

var MainThread thread.ExecThread

// StartExec is where execution begins. It initializes various structures, such as
// the MTable, then using the passed-in name of the starting class, finds its main() method
// in the method area (it's guaranteed to already be loaded), grabs the executable
// bytes, creates a thread of execution, pushes the main() frame onto the JVM stack
// and begins execution.
func StartExec(className string, globals *globals.Globals) error {
	// initialize the MTable
	classloader.MTable = make(map[string]classloader.MTentry)
	classloader.MTableLoadNatives()

	me, err := classloader.FetchMethodAndCP(className, "main", "([Ljava/lang/String;)V")
	if err != nil {
		return errors.New("Class not found: " + className + ".main()")
	}

	m := me.Meth.(classloader.JmEntry)
	f := frames.CreateFrame(m.MaxStack) // create a new frame
	f.MethName = "main"
	f.ClName = className
	f.CP = m.Cp                        // add its pointer to the class CP
	for i := 0; i < len(m.Code); i++ { // copy the bytecodes over
		f.Meth = append(f.Meth, m.Code[i])
	}

	// allocate the local variables
	for k := 0; k < m.MaxLocals; k++ {
		f.Locals = append(f.Locals, 0)
	}

	// create the first thread and place its first frame on it
	MainThread = thread.CreateThread()
	MainThread.Stack = frames.CreateFrameStack()
	MainThread.ID = thread.AddThreadToTable(&MainThread, &globals.Threads)

	tracing := false
	trace, exists := globals.Options["-trace"]
	if exists {
		tracing = trace.Set
	}
	MainThread.Trace = tracing
	f.Thread = MainThread.ID

	if frames.PushFrame(MainThread.Stack, f) != nil {
		_ = log.Log("Memory exceptions allocating frame on thread: "+strconv.Itoa(MainThread.ID), log.SEVERE)
		return errors.New("outOfMemory Exception")
	}

	err = runThread(&MainThread)
	if err != nil {
		return err
	}
	return nil
}

// Point the thread to the top of the frame stack and tell it to run from there.
func runThread(t *thread.ExecThread) error {
	for t.Stack.Len() > 0 {
		err := runFrame(t.Stack)
		if err != nil {
			return err
		}

		if t.Stack.Len() == 1 { // true when the last executed frame was main()
			return nil
		}
	}
	return nil
}

// runFrame() is the principal execution function in Jacobin. It first tests for a
// golang function in the present frame. If it is a golang function, it's sent to
// a different function for execution. Otherwise, bytecode interpretation takes
// place through a giant switch statement.
func runFrame(fs *list.List) error {
	// the current frame is always the head of the linked list of frames.
	// the next statement converts the address of that frame to the more readable 'f'
	f := fs.Front().Value.(*frames.Frame)

	// if the frame contains a golang method, execute it using runGframe(),
	// which returns a value (possibly nil) and an exceptions code. Presuming no exceptions,
	// if the return value (here, retval) is not nil, it is placed on the stack
	// of the calling frame.
	if f.Ftype == 'G' {
		retval, slotCount, err := runGframe(f)

		if retval != nil {
			f = fs.Front().Next().Value.(*frames.Frame)
			push(f, retval.(int64)) // if slotCount = 1

			if slotCount == 2 {
				push(f, retval.(int64)) // push a second time, if a long, double, etc.
			}
		}
		return err
	}

	// the frame's method is not a golang method, so it's Java bytecode, which
	// is interpreted in the rest of this function.
	for f.PC < len(f.Meth) {
		if MainThread.Trace {
			_ = log.Log("class: "+f.ClName+
				", meth: "+f.MethName+
				", pc: "+strconv.Itoa(f.PC)+
				", inst: "+BytecodeNames[int(f.Meth[f.PC])]+
				", tos: "+strconv.Itoa(f.TOS),
				log.TRACE_INST)
		}
		switch f.Meth[f.PC] { // cases listed in numerical value of opcode
		case NOP:
			break
		case ICONST_N1: //	0x02	(push -1 onto opStack)
			push(f, int64(-1))
		case ICONST_0: // 	0x03	(push int 0 onto opStack)
			push(f, int64(0))
		case ICONST_1: //  	0x04	(push int 1 onto opStack)
			push(f, int64(1))
		case ICONST_2: //   0x05	(push 2 onto opStack)
			push(f, int64(2))
		case ICONST_3: //   0x06	(push 3 onto opStack)
			push(f, int64(3))
		case ICONST_4: //   0x07	(push 4 onto opStack)
			push(f, int64(4))
		case ICONST_5: //   0x08	(push 5 onto opStack)
			push(f, int64(5))
		case LCONST_0: //   0x09    (push long 0 onto opStack)
			push(f, int64(0)) // b/c longs take two slots on the stack, it's pushed twice
			push(f, int64(0))
		case LCONST_1: //   0x0A    (push long 1 on to opStack)
			push(f, int64(1)) // b/c longs take two slots on the stack, it's pushed twice
			push(f, int64(1))
		case FCONST_0: // 0x0B
			push(f, 0.0)
		case FCONST_1: // 0x0C
			push(f, 1.0)
		case FCONST_2: // 0x0D
			push(f, 2.0)
		case DCONST_0: // 0x0E
			push(f, 0.0)
			push(f, 0.0)
		case DCONST_1: // 0xoF
			push(f, 1.0)
			push(f, 1.0)
		case BIPUSH: //	0x10	(push the following byte as an int onto the stack)
			push(f, int64(f.Meth[f.PC+1]))
			f.PC += 1
		case SIPUSH: //	0x11	(create int from next two bytes and push the int)
			value := (int(f.Meth[f.PC+1]) * 256) + int(f.Meth[f.PC+2])
			f.PC += 2
			push(f, int64(value))
		case LDC: // 	0x12   	(push constant from CP indexed by next byte)
			idx := f.Meth[f.PC+1]
			f.PC += 1

			CPe := FetchCPentry(f.CP, int(idx))
			if CPe.entryType != 0 && // 0 = error
				// Note: an invalid CP entry causes a java.lang.Verify error and
				//       is caught before execution of the program beings.
				// This instruction does not load longs or doubles
				CPe.entryType != classloader.DoubleConst &&
				CPe.entryType != classloader.LongConst { // if no error
				if CPe.retType == IS_INT64 {
					push(f, CPe.intVal)
				} else if CPe.retType == IS_FLOAT64 {
					push(f, CPe.floatVal)
				} else if CPe.retType == IS_STRUCT_ADDR || CPe.retType == IS_STRING_ADDR {
					push(f, int64(CPe.addrVal))
				}
			} else { // TODO: Determine what exception to throw
				exceptions.Throw(exceptions.InaccessibleObjectException, "Invalid type for LDC2_W instruction")
				shutdown.Exit(shutdown.APP_EXCEPTION)
			}

		case LDC_W: // 	0x13	(push constant from CP indexed by next two bytes)
			idx := (int(f.Meth[f.PC+1]) * 256) + int(f.Meth[f.PC+2])
			f.PC += 2

			CPe := FetchCPentry(f.CP, idx)
			if CPe.entryType != 0 && // this instruction does not load longs or doubles
				CPe.entryType != classloader.DoubleConst &&
				CPe.entryType != classloader.LongConst { // if no error
				if CPe.retType == IS_INT64 {
					push(f, CPe.intVal)
				} else if CPe.retType == IS_FLOAT64 {
					push(f, CPe.floatVal)
				} else {
					push(f, CPe.addrVal)
				}
			} else { // TODO: Determine what exception to throw
				exceptions.Throw(exceptions.InaccessibleObjectException, "Invalid type for LDC2_W instruction")
				shutdown.Exit(shutdown.APP_EXCEPTION)
			}
		case LDC2_W: // 0x14 	(push long or double from CP indexed by next two bytes)
			idx := (int(f.Meth[f.PC+1]) * 256) + int(f.Meth[f.PC+2])
			f.PC += 2

			CPe := FetchCPentry(f.CP, idx)
			if CPe.retType == IS_INT64 { // push value twice (due to 64-bit width)
				push(f, CPe.intVal)
				push(f, CPe.intVal)
			} else if CPe.retType == IS_FLOAT64 {
				push(f, CPe.floatVal)
				push(f, CPe.floatVal)
			} else { // TODO: Determine what exception to throw
				exceptions.Throw(exceptions.InaccessibleObjectException, "Invalid type for LDC2_W instruction")
				shutdown.Exit(shutdown.APP_EXCEPTION)
			}
		case ILOAD, // 0x15	(push int from local var, using next byte as index)
			FLOAD, //  0x17 (push float from local var, using next byte as index)
			ALOAD: //  0x19 (push ref from local var, using next byte as index)
			index := int(f.Meth[f.PC+1])
			f.PC += 1
			push(f, f.Locals[index])
		case LLOAD: // 0x16 (push long from local var, using next byte as index)
			index := int(f.Meth[f.PC+1])
			f.PC += 1
			val := f.Locals[index].(int64)
			push(f, val)
			push(f, val) // push twice due to item being 64 bits wide
		case DLOAD: // 0x18 (push double from local var, using next byte as index)
			index := int(f.Meth[f.PC+1])
			f.PC += 1
			val := f.Locals[index].(float64)
			push(f, val)
			push(f, val) // push twice due to item being 64 bits wide
		case ILOAD_0: // 	0x1A    (push local variable 0)
			push(f, f.Locals[0].(int64))
		case ILOAD_1: //    OX1B    (push local variable 1)
			push(f, f.Locals[1].(int64))
		case ILOAD_2: //    0X1C    (push local variable 2)
			push(f, f.Locals[2].(int64))
		case ILOAD_3: //  	0x1D   	(push local variable 3)
			push(f, f.Locals[3].(int64))
		// LLOAD use two slots, so the same value is pushed twice
		case LLOAD_0: //	0x1E	(push local variable 0, as long)
			push(f, f.Locals[0].(int64))
			push(f, f.Locals[0].(int64))
		case LLOAD_1: //	0x1F	(push local variable 1, as long)
			push(f, f.Locals[1].(int64))
			push(f, f.Locals[1].(int64))
		case LLOAD_2: //	0x20	(push local variable 2, as long)
			push(f, f.Locals[2].(int64))
			push(f, f.Locals[2].(int64))
		case LLOAD_3: //	0x21	(push local variable 3, as long)
			push(f, f.Locals[3].(int64))
			push(f, f.Locals[3].(int64))
		case FLOAD_0: // 0x22
			push(f, f.Locals[0])
		case FLOAD_1: // 0x23
			push(f, f.Locals[1])
		case FLOAD_2: // 0x24
			push(f, f.Locals[2])
		case FLOAD_3: // 0x25
			push(f, f.Locals[3])
		case DLOAD_0: //	0x26	(push local variable 0, as double)
			push(f, f.Locals[0])
			push(f, f.Locals[0])
		case DLOAD_1: //	0x27	(push local variable 1, as double)
			push(f, f.Locals[1])
			push(f, f.Locals[1])
		case DLOAD_2: //	0x28	(push local variable 2, as double)
			push(f, f.Locals[2])
			push(f, f.Locals[2])
		case DLOAD_3: //	0x29	(push local variable 3, as double)
			push(f, f.Locals[3])
			push(f, f.Locals[3])
		case ALOAD_0: //	0x2A	(push reference stored in local variable 0)
			push(f, f.Locals[0])
		case ALOAD_1: //	0x2B	(push reference stored in local variable 1)
			push(f, f.Locals[1])
		case ALOAD_2: //	0x2C    (push reference stored in local variable 2)
			push(f, f.Locals[2])
		case ALOAD_3: //	0x2D	(push reference stored in local variable 3)
			push(f, f.Locals[3])
		case ISTORE, //  0x36 	(store popped top of stack int into local[index])
			LSTORE, //  0x37 (store popped top of stack long into local[index])
			ASTORE: //  0x3A (store popped top of stack ref into localc[index])
			bytecode := f.Meth[f.PC]
			index := int(f.Meth[f.PC+1])
			f.PC += 1
			f.Locals[index] = pop(f).(int64)
			// longs and doubles are stored in localvar[x] and again in localvar[x+1]
			if bytecode == LSTORE {
				f.Locals[index+1] = pop(f).(int64)
			}
		case FSTORE: //  0x38 (store popped top of stack float into local[index])
			index := int(f.Meth[f.PC+1])
			f.PC += 1
			f.Locals[index] = pop(f).(float64)
		case DSTORE: //  0x39 (store popped top of stack double into local[index])
			index := int(f.Meth[f.PC+1])
			f.PC += 1
			f.Locals[index] = pop(f).(float64)
			// longs and doubles are stored in localvar[x] and again in localvar[x+1]
			f.Locals[index+1] = pop(f).(float64)
		case ISTORE_0: //   0x3B    (store popped top of stack int into local 0)
			f.Locals[0] = pop(f).(int64)
		case ISTORE_1: //   0x3C   	(store popped top of stack int into local 1)
			f.Locals[1] = pop(f).(int64)
		case ISTORE_2: //   0x3D   	(store popped top of stack int into local 2)
			f.Locals[2] = pop(f).(int64)
		case ISTORE_3: //   0x3E    (store popped top of stack int into local 3)
			f.Locals[3] = pop(f).(int64)
		case LSTORE_0: //   0x3F    (store long from top of stack into locals 0 and 1)
			var v = pop(f).(int64)
			f.Locals[0] = v
			f.Locals[1] = v
			pop(f)
		case LSTORE_1: //   0x40    (store long from top of stack into locals 1 and 2)
			var v = pop(f).(int64)
			f.Locals[1] = v
			f.Locals[2] = v
			pop(f)
		case LSTORE_2: //   0x41    (store long from top of stack into locals 2 and 3)
			var v = pop(f).(int64)
			f.Locals[2] = v
			f.Locals[3] = v
			pop(f)
		case LSTORE_3: //   0x42    (store long from top of stack into locals 3 and 4)
			var v = pop(f).(int64)
			f.Locals[3] = v
			f.Locals[4] = v
			pop(f)
		case FSTORE_0: // 0x43
			f.Locals[0] = pop(f).(float64)
		case FSTORE_1: // 0x44
			f.Locals[1] = pop(f).(float64)
		case FSTORE_2: // 0x45
			f.Locals[2] = pop(f).(float64)
		case FSTORE_3: // 0x46
			f.Locals[3] = pop(f).(float64)
		case DSTORE_0: // 0x47
			pop(f)
			f.Locals[0] = pop(f).(float64)
		case DSTORE_1: // 0x48
			pop(f)
			f.Locals[1] = pop(f).(float64)
		case DSTORE_2: // 0x49
			pop(f)
			f.Locals[2] = pop(f).(float64)
		case DSTORE_3: // 0x4A
			pop(f)
			f.Locals[3] = pop(f).(float64)
		case ASTORE_0: //	0x4B	(pop reference into local variable 0)
			f.Locals[0] = pop(f).(int64)
		case ASTORE_1: //   0x4C	(pop reference into local variable 1)
			f.Locals[1] = pop(f).(int64)
		case ASTORE_2: // 	0x4D	(pop reference into local variable 2)
			f.Locals[2] = pop(f).(int64)
		case ASTORE_3: //	0x4E	(pop reference into local variable 3)
			f.Locals[3] = pop(f).(int64)
		case DUP: // 0x59 			(push an item equal to the current top of the stack
			push(f, peek(f))
		case DUP_X1: // 0x5A		(Duplicate the top stack value and insert two values down)
			top := pop(f)
			next := pop(f)
			push(f, top)
			push(f, next)
			push(f, top)
		case SWAP: // 0x5C 	(swap top two items on stack)
			top := pop(f)
			next := pop(f)
			push(f, top)
			push(f, next)
		case POP: // 0x57 	(pop an item off the stack and discard it)
			pop(f)
		case POP2: // 0x58	(pop 2 itmes from stack and discard them)
			pop(f)
			pop(f)
		case IADD: //  0x60		(add top 2 integers on operand stack, push result)
			i2 := pop(f).(int64)
			i1 := pop(f).(int64)
			sum := add(i1, i2)
			push(f, sum)
		case LADD: //  0x61     (add top 2 longs on operand stack, push result)
			l2 := pop(f).(int64) //    longs occupy two slots, hence double pushes and pops
			pop(f)
			l1 := pop(f).(int64)
			pop(f)
			sum := add(l1, l2)
			push(f, sum)
			push(f, sum)
		case FADD: // 0x62
			lhs := float32(pop(f).(float64))
			rhs := float32(pop(f).(float64))
			push(f, float64(lhs+rhs))
		case DADD: // 0x63
			lhs := pop(f).(float64)
			pop(f)
			rhs := pop(f).(float64)
			pop(f)
			res := add(lhs, rhs)
			push(f, res)
			push(f, res)
		case ISUB: //  0x64	(subtract top 2 integers on operand stack, push result)
			i2 := pop(f).(int64)
			i1 := pop(f).(int64)
			diff := subtract(i1, i2)
			push(f, diff)
		case LSUB: //  0x65 (subtract top 2 longs on operand stack, push result)
			i2 := pop(f).(int64) //    longs occupy two slots, hence double pushes and pops
			pop(f)
			i1 := pop(f).(int64)
			pop(f)
			diff := subtract(i1, i2)

			push(f, diff)
			push(f, diff)
		case FSUB: // 0x66
			i2 := float32(pop(f).(float64))
			i1 := float32(pop(f).(float64))
			push(f, float64(i1-i2))
		case DSUB: // 0x67
			val2 := pop(f).(float64)
			pop(f)
			val1 := pop(f).(float64)
			pop(f)
			res := val1 - val2
			push(f, res)
			push(f, res)
		case IMUL: //  0x68  	(multiply 2 integers on operand stack, push result)
			i2 := pop(f).(int64)
			i1 := pop(f).(int64)
			product := multiply(i1, i2)

			push(f, product)
		case LMUL: //  0x69     (multiply 2 longs on operand stack, push result)
			l2 := pop(f).(int64) //    longs occupy two slots, hence double pushes and pops
			pop(f)
			l1 := pop(f).(int64)
			pop(f)
			product := multiply(l1, l2)

			push(f, product)
			push(f, product)
		case FMUL: // 0x6A
			val1 := float32(pop(f).(float64))
			val2 := float32(pop(f).(float64))
			push(f, float64(val1*val2))
		case DMUL: // 0x6B
			val1 := pop(f).(float64)
			pop(f)
			val2 := pop(f).(float64)
			pop(f)
			res := multiply(val1, val2)
			push(f, res)
			push(f, res)
		case IDIV: //  0x6C (integer divide tos-1 by tos)
			val1 := pop(f).(int64)
			if val1 == 0 {
				exceptions.Throw(exceptions.ArithmeticException, "Arithmetic Exception: divide by zero")
				shutdown.Exit(shutdown.APP_EXCEPTION)
			} else {
				val2 := pop(f).(int64)
				push(f, val2/val1)
			}
		case LDIV: //  0x6D   (long divide tos-2 by tos)
			val2 := pop(f).(int64)
			pop(f) //    longs occupy two slots, hence double pushes and pops
			if val2 == 0 {
				exceptions.Throw(exceptions.ArithmeticException, "Arithmetic Exception: divide by zero")
				shutdown.Exit(shutdown.APP_EXCEPTION)
			} else {
				val1 := pop(f).(int64)
				pop(f)
				res := val1 / val2
				push(f, res)
				push(f, res)
			}
		case FDIV: // 0x6E
			val1 := pop(f).(float64)
			val2 := pop(f).(float64)
			if val1 == 0.0 {
				if val2 == 0.0 {
					push(f, math.NaN())
				} else if math.Signbit(val1) {
					push(f, math.Inf(1))
				} else {
					push(f, math.Inf(-1))
				}
			} else {
				push(f, float64(float32(val2)/float32(val1)))
			}
		case DDIV: // 0x6F
			val1 := pop(f).(float64)
			pop(f)
			val2 := pop(f).(float64)
			pop(f)
			if val1 == 0.0 {
				if val2 == 0.0 {
					push(f, math.NaN())
				} else if math.Signbit(val1) {
					push(f, math.Inf(1))
				} else {
					push(f, math.Inf(-1))
				}
			} else {
				res := val2 / val1
				push(f, res)
				push(f, res)
			}
		case LREM: // 	0x71	(remainder after long division)
			val2 := pop(f).(int64)
			pop(f) //    longs occupy two slots, hence double pushes and pops
			if val2 == 0 {
				exceptions.Throw(exceptions.ArithmeticException, "Arithmetic Exception: divide by zero")
				shutdown.Exit(shutdown.APP_EXCEPTION)
			} else {
				val1 := pop(f).(int64)
				pop(f)
				res := val1 % val2
				push(f, res)
				push(f, res)
			}
		case FREM: // 0x72
			val2 := pop(f).(float64)
			val1 := pop(f).(float64)
			push(f, float64(float32(math.Remainder(val1, val2))))
		case DREM: // 0x73
			val2 := pop(f).(float64)
			pop(f)
			val1 := pop(f).(float64)
			pop(f)
			push(f, math.Remainder(val1, val2))
		case INEG: //	0x74 	(negate an int)
			val := pop(f).(int64)
			push(f, -val)
		case LNEG: //   0x75	(negate a long)
			val := pop(f).(int64)
			pop(f) // pop a second time because it's a long, which occupies 2 slots
			val = val * (-1)
			push(f, val)
			push(f, val)
		case FNEG: //	0x76	(negate a float)
			val := pop(f).(float64)
			push(f, -val)
<<<<<<< HEAD
		case DNEG: // 0x77
			pop(f)
			val := pop(f).(float64)
			push(f, -val)
			push(f, -val)
=======
		case ISHL: //	0x78 	(shift int left)
			shiftBy := pop(f).(int64)
			val1 := pop(f).(int64)
			push(f, val1<<(shiftBy&0x1F)) // only the bottom five bits are used
>>>>>>> a6921aca
		case LSHL: // 	0x79	(shift value1 (long) left by value2 (int) bits)
			shiftBy := pop(f).(int64)
			ushiftBy := uint64(shiftBy) & 0x3f // must be unsigned in golang; 0-63 bits per JVM
			val1 := pop(f).(int64)
			pop(f)
			val3 := val1 << ushiftBy
			push(f, val3)
			push(f, val3)
		case ISHR: //  0x7A	(shift int value right)
			shiftBy := pop(f).(int64)
			val1 := pop(f).(int64)
			push(f, val1>>(shiftBy&0x1F)) // only the bottom five bits are used
		case LSHR, // 	0x7B	(shift value1 (long) right by value2 (int) bits)
			LUSHR: // 	0x70
			shiftBy := pop(f).(int64)
			ushiftBy := uint64(shiftBy) & 0x3f // must be unsigned in golang; 0-63 bits per JVM
			val1 := pop(f).(int64)
			pop(f)
			val3 := val1 >> ushiftBy
			push(f, val3)
			push(f, val3)
		case IAND: //	0x7E	(logical and of two ints, push result)
			val1 := pop(f).(int64)
			val2 := pop(f).(int64)
			push(f, val1&val2)
		case LAND: //   0x7F    (logical and of two longs, push result)
			val1 := pop(f).(int64)
			pop(f)
			val2 := pop(f).(int64)
			pop(f)
			val3 := val1 & val2
			push(f, val3)
			push(f, val3)
		case IOR: // 0x 80 (logical OR of two ints, push result)
			val1 := pop(f).(int64)
			val2 := pop(f).(int64)
			push(f, val1|val2)
		case LOR: // 0x81  (logical OR of two longs, push result)
			val1 := pop(f).(int64)
			pop(f)
			val2 := pop(f).(int64)
			pop(f)
			val3 := val1 | val2
			push(f, val3)
			push(f, val3)
		case IXOR: // 	0x82	(logical XOR of two ints, push result)
			val1 := pop(f).(int64)
			val2 := pop(f).(int64)
			push(f, val1^val2)
		case LXOR: // 	0x83  	(logical XOR of two longs, push result)
			val1 := pop(f).(int64)
			pop(f)
			val2 := pop(f).(int64)
			pop(f)
			val3 := val1 ^ val2
			push(f, val3)
			push(f, val3)
		case IINC: // 	0x84    (increment local variable by a constant)
			localVarIndex := int64(f.Meth[f.PC+1])
			constAmount := int64(f.Meth[f.PC+2])
			f.PC += 2
			orig := f.Locals[localVarIndex].(int64)
			f.Locals[localVarIndex] = orig + constAmount
		case I2F: //	0x86 	( convert int to float)
			intVal := pop(f).(int64)
			push(f, float64(intVal))
		case I2L: // 	0x85     (convert int to long)
			// 	ints are already 64-bits, so this just pushes a second instance
			val := peek(f).(int64) // look without popping
			push(f, val)           // push the int a second time
		case I2D: // 	0x87	(convert int to double)
			intVal := pop(f).(int64)
			dval := float64(intVal)
			push(f, dval) // doubles use two slots, hence two pushes
			push(f, dval)
		case L2I: // 	0x88 	(convert long to int)
			longVal := pop(f).(int64)
			pop(f)
			intVal := longVal << 32 // remove high-end 4 bytes. this maintains the sign
			intVal >>= 32
			push(f, intVal)
		case L2F: // 	0x89 	(convert long to float)
			longVal := pop(f).(int64)
			pop(f)
			float32Val := float32(longVal) //
			float64Val := float64(float32Val)
			push(f, float64Val) // floats tke up only 1 slot in the JVM
		case L2D: // 	0x8A (convert long to double)
			longVal := pop(f).(int64)
			pop(f)
			dblVal := float64(longVal)
			push(f, dblVal)
			push(f, dblVal)
		case D2I: // 0xBE
			pop(f)
			fallthrough
		case F2I: // 0x8B
			floatVal := pop(f).(float64)
			push(f, int64(math.Trunc(floatVal)))
		case F2D: // 0x8D
			floatVal := pop(f).(float64)
			push(f, floatVal)
			push(f, floatVal)
		case D2L: // 0x8F convert double to long
			pop(f)
			fallthrough
		case F2L: // 0x8C convert float to long
			floatVal := pop(f).(float64)
			truncated := int64(math.Trunc(floatVal))
			push(f, truncated)
			push(f, truncated)
<<<<<<< HEAD
		case D2F: // 0x90 Double to float
			floatVal := float32(pop(f).(float64))
			pop(f)
			push(f, float64(floatVal))
=======
		case I2C: //	0x92 convert to 16-bit char
			// determine what happens in Java if the int is negative
			intVal := pop(f).(int64)
			charVal := uint16(intVal) // Java chars are 16-bit unsigned value
			push(f, int64(charVal))
>>>>>>> a6921aca
		case I2S: //	0x93 convert int to short
			intVal := pop(f).(int64)
			shortVal := int32(intVal)
			push(f, int64(shortVal))
		case LCMP: // 	0x94 (compare two longs, push int -1, 0, or 1, depending on result)
			value2 := pop(f).(int64)
			pop(f)
			value1 := pop(f).(int64)
			pop(f)
			if value1 == value2 {
				push(f, int64(0))
			} else if value1 > value2 {
				push(f, int64(1))
			} else {
				push(f, int64(-1))
			}
		case DCMPL, DCMPG: // 0x98, 0x97 - double comparison - they only differ in NaN treatment
			value2 := pop(f).(float64)
			pop(f)
			value1 := pop(f).(float64)
			pop(f)

			if math.IsNaN(value1) || math.IsNaN(value2) {
				if f.Meth[f.PC] == DCMPG {
					push(f, int64(1))
				} else {
					push(f, int64(-1))
				}
			} else if value1 > value2 {
				push(f, int64(1))
			} else if value1 < value2 {
				push(f, int64(-1))
			} else {
				push(f, int64(0))
			}
		case IFEQ: // 0x99 pop int, if it's == 0, go to the jump location
			// specified in the next two bytes
			value := pop(f).(int64)
			if value == 0 {
				jumpTo := (int16(f.Meth[f.PC+1]) * 256) + int16(f.Meth[f.PC+2])
				f.PC = f.PC + int(jumpTo) - 1
			} else {
				f.PC += 2
			}
		case IFNE: // 0x9A pop int, it it's !=0, go to the jump location
			// specified in the next two bytes
			value := pop(f).(int64)
			if value != 0 {
				jumpTo := (int16(f.Meth[f.PC+1]) * 256) + int16(f.Meth[f.PC+2])
				f.PC = f.PC + int(jumpTo) - 1
			} else {
				f.PC += 2
			}
		case IFLT: // 0x9B pop int, if it's < 0, go to the jump location
			// specified in the next two bytes
			value := pop(f).(int64)
			if value < 0 {
				jumpTo := (int16(f.Meth[f.PC+1]) * 256) + int16(f.Meth[f.PC+2])
				f.PC = f.PC + int(jumpTo) - 1
			} else {
				f.PC += 2
			}
		case IFGE: // 0x9C pop int, if it's >= 0, go to the jump location
			// specified in the next two bytes
			value := pop(f).(int64)
			if value >= 0 {
				jumpTo := (int16(f.Meth[f.PC+1]) * 256) + int16(f.Meth[f.PC+2])
				f.PC = f.PC + int(jumpTo) - 1
			} else {
				f.PC += 2
			}
		case IFGT: // 0x9D pop int, if it's > 0, go to the jump location
			// specified in the next two bytes
			value := pop(f).(int64)
			if value > 0 {
				jumpTo := (int16(f.Meth[f.PC+1]) * 256) + int16(f.Meth[f.PC+2])
				f.PC = f.PC + int(jumpTo) - 1
			} else {
				f.PC += 2
			}
		case IFLE: // 0x9E pop int, if it's <= 0, go to the jump location
			// specified in the next two bytes
			value := pop(f).(int64)
			if value <= 0 {
				jumpTo := (int16(f.Meth[f.PC+1]) * 256) + int16(f.Meth[f.PC+2])
				f.PC = f.PC + int(jumpTo) - 1
			} else {
				f.PC += 2
			}
		case IF_ICMPEQ: //  0x9F 	(jump if top two ints are equal)
			val2 := pop(f).(int64)
			val1 := pop(f).(int64)
			if int32(val1) == int32(val2) { // if comp succeeds, next 2 bytes hold instruction index
				jumpTo := (int16(f.Meth[f.PC+1]) * 256) + int16(f.Meth[f.PC+2])
				f.PC = f.PC + int(jumpTo) - 1 // -1 b/c on the next iteration, pc is bumped by 1
			} else {
				f.PC += 2
			}
		case IF_ICMPNE: //  0xA0    (jump if top two ints are not equal)
			val2 := pop(f).(int64)
			val1 := pop(f).(int64)
			if int32(val1) != int32(val2) { // if comp succeeds, next 2 bytes hold instruction index
				jumpTo := (int16(f.Meth[f.PC+1]) * 256) + int16(f.Meth[f.PC+2])
				f.PC = f.PC + int(jumpTo) - 1 // -1 b/c on the next iteration, pc is bumped by 1
			} else {
				f.PC += 2
			}
		case IF_ICMPLT: //  0xA1    (jump if popped val1 < popped val2)
			val2 := pop(f).(int64)
			val1 := pop(f).(int64)
			val1a := val1
			val2a := val2
			if val1a < val2a { // if comp succeeds, next 2 bytes hold instruction index
				jumpTo := (int16(f.Meth[f.PC+1]) * 256) + int16(f.Meth[f.PC+2])
				f.PC = f.PC + int(jumpTo) - 1 // -1 b/c on the next iteration, pc is bumped by 1
			} else {
				f.PC += 2
			}
		case IF_ICMPGE: //  0xA2    (jump if popped val1 >= popped val2)
			val2 := pop(f).(int64)
			val1 := pop(f).(int64)
			if val1 >= val2 { // if comp succeeds, next 2 bytes hold instruction index
				jumpTo := (int16(f.Meth[f.PC+1]) * 256) + int16(f.Meth[f.PC+2])
				f.PC = f.PC + int(jumpTo) - 1 // -1 b/c on the next iteration, pc is bumped by 1
			} else {
				f.PC += 2
			}
		case IF_ICMPGT: //  0xA3    (jump if popped val1 > popped val2)
			val2 := pop(f).(int64)
			val1 := pop(f).(int64)
			if int32(val1) > int32(val2) { // if comp succeeds, next 2 bytes hold instruction index
				jumpTo := (int16(f.Meth[f.PC+1]) * 256) + int16(f.Meth[f.PC+2])
				f.PC = f.PC + int(jumpTo) - 1 // -1 b/c on the next iteration, pc is bumped by 1
			} else {
				f.PC += 2
			}
		case IF_ICMPLE: //	0xA4	(jump if popped val1 <= popped val2)
			val2 := pop(f).(int64)
			val1 := pop(f).(int64)
			if val1 <= val2 { // if comp succeeds, next 2 bytes hold instruction index
				jumpTo := (int16(f.Meth[f.PC+1]) * 256) + int16(f.Meth[f.PC+2])
				f.PC = f.PC + int(jumpTo) - 1 // -1 b/c on the next iteration, pc is bumped by 1
			} else {
				f.PC += 2
			}
		case GOTO: // 0xA7     (goto an instruction)
			jumpTo := (int16(f.Meth[f.PC+1]) * 256) + int16(f.Meth[f.PC+2])
			f.PC = f.PC + int(jumpTo) - 1 // -1 because this loop will increment f.PC by 1
		case IRETURN: // 0xAC (return an int and exit current frame)
			valToReturn := pop(f)
			f = fs.Front().Next().Value.(*frames.Frame)
			push(f, valToReturn) // TODO: check what happens when main() ends on IRETURN
			return nil
		case LRETURN: // 0xAD (return a long and exit current frame)
			valToReturn := pop(f).(int64)
			f = fs.Front().Next().Value.(*frames.Frame)
			push(f, valToReturn) // pushed twice b/c a long uses two slots
			push(f, valToReturn)
			return nil
		case FRETURN: // 0xAE
			valToReturn := pop(f).(float64)
			f = fs.Front().Next().Value.(*frames.Frame)
			push(f, valToReturn)
			return nil
		case DRETURN: // 0xAF (return a double and exit current frame)
			valToReturn := pop(f).(float64)
			f = fs.Front().Next().Value.(*frames.Frame)
			push(f, valToReturn) // pushed twice b/c a float uses two slots
			push(f, valToReturn)
			return nil
		case RETURN: // 0xB1    (return from void function)
			f.TOS = -1 // empty the stack
			return nil
		case GETSTATIC: // 0xB2		(get static field)
			// TODO: getstatic will instantiate a static class if it's not already instantiated
			// that logic has not yet been implemented and the code here is simply a reasonable
			// placeholder, which consists of creating a struct that holds most of the needed info
			// puts it into a slice of such static fields and pushes the index of this item in the slice
			// onto the stack of the frame.
			CPslot := (int(f.Meth[f.PC+1]) * 256) + int(f.Meth[f.PC+2]) // next 2 bytes point to CP entry
			f.PC += 2
			CPentry := f.CP.CpIndex[CPslot]
			if CPentry.Type != classloader.FieldRef { // the pointed-to CP entry must be a field reference
				return fmt.Errorf("Expected a field ref on getstatic, but got %d in"+
					"location %d in method %s of class %s\n",
					CPentry.Type, f.PC, f.MethName, f.ClName)
			}

			// get the field entry
			field := f.CP.FieldRefs[CPentry.Slot]

			// get the class entry from the field entry for this field. It's the class name.
			classRef := field.ClassIndex
			classNameIndex := f.CP.ClassRefs[f.CP.CpIndex[classRef].Slot]
			classNameEntry := f.CP.CpIndex[classNameIndex]
			className := f.CP.Utf8Refs[classNameEntry.Slot]
			// println("Field name: " + className)

			// process the name and type entry for this field
			nAndTindex := field.NameAndType
			nAndTentry := f.CP.CpIndex[nAndTindex]
			nAndTslot := nAndTentry.Slot
			nAndT := f.CP.NameAndTypes[nAndTslot]
			fieldNameIndex := nAndT.NameIndex
			fieldName := classloader.FetchUTF8stringFromCPEntryNumber(f.CP, fieldNameIndex)
			fieldName = className + "." + fieldName

			// was this static field previously loaded? Is so, get its location and move on.
			prevLoaded, ok := classloader.Statics[fieldName]
			if ok { // if preloaded, then push the index into the array of constant fields
				push(f, prevLoaded)
				break
			}

			fieldTypeIndex := nAndT.DescIndex
			fieldType := classloader.FetchUTF8stringFromCPEntryNumber(f.CP, fieldTypeIndex)
			// println("full field name: " + fieldName + ", type: " + fieldType)
			newStatic := classloader.Static{
				Class:     'L',
				Type:      fieldType,
				ValueRef:  "",
				ValueInt:  0,
				ValueFP:   0,
				ValueStr:  "",
				ValueFunc: nil,
				CP:        f.CP,
			}
			classloader.StaticsArray = append(classloader.StaticsArray, newStatic)
			classloader.Statics[fieldName] = int64(len(classloader.StaticsArray) - 1)

			// push the pointer to the stack of the frame
			push(f, int64(len(classloader.StaticsArray)-1))

		case INVOKEVIRTUAL: // 	0xB6 invokevirtual (create new frame, invoke function)
			CPslot := (int(f.Meth[f.PC+1]) * 256) + int(f.Meth[f.PC+2]) // next 2 bytes point to CP entry
			f.PC += 2
			CPentry := f.CP.CpIndex[CPslot]
			if CPentry.Type != classloader.MethodRef { // the pointed-to CP entry must be a method reference
				return fmt.Errorf("Expected a method ref for invokevirtual, but got %d in"+
					"location %d in method %s of class %s\n",
					CPentry.Type, f.PC, f.MethName, f.ClName)
			}

			// get the methodRef entry
			method := f.CP.MethodRefs[CPentry.Slot]

			// get the class entry from this method
			classRef := method.ClassIndex
			classNameIndex := f.CP.ClassRefs[f.CP.CpIndex[classRef].Slot]
			classNameEntry := f.CP.CpIndex[classNameIndex]
			className := f.CP.Utf8Refs[classNameEntry.Slot]

			// get the method name for this method
			nAndTindex := method.NameAndType
			nAndTentry := f.CP.CpIndex[nAndTindex]
			nAndTslot := nAndTentry.Slot
			nAndT := f.CP.NameAndTypes[nAndTslot]
			methodNameIndex := nAndT.NameIndex
			methodName := classloader.FetchUTF8stringFromCPEntryNumber(f.CP, methodNameIndex)
			methodName = className + "." + methodName

			// get the signature for this method
			methodSigIndex := nAndT.DescIndex
			methodType := classloader.FetchUTF8stringFromCPEntryNumber(f.CP, methodSigIndex)
			// println("Method signature for invokevirtual: " + methodName + methodType)

			v := classloader.MTable[methodName+methodType]
			if v.Meth != nil && v.MType == 'G' { // so we have a golang function
				_, err := runGmethod(v, fs, className, methodName, methodType)
				if err != nil {
					shutdown.Exit(shutdown.APP_EXCEPTION) // any exceptions message will already have been displayed to the user
				}
				break
			}
		case INVOKESTATIC: // 	0xB8 invokestatic (create new frame, invoke static function)
			CPslot := (int(f.Meth[f.PC+1]) * 256) + int(f.Meth[f.PC+2]) // next 2 bytes point to CP entry
			f.PC += 2
			CPentry := f.CP.CpIndex[CPslot]
			// get the methodRef entry
			method := f.CP.MethodRefs[CPentry.Slot]

			// get the class entry from this method
			classRef := method.ClassIndex
			classNameIndex := f.CP.ClassRefs[f.CP.CpIndex[classRef].Slot]
			classNameEntry := f.CP.CpIndex[classNameIndex]
			className := f.CP.Utf8Refs[classNameEntry.Slot]

			// get the method name for this method
			nAndTindex := method.NameAndType
			nAndTentry := f.CP.CpIndex[nAndTindex]
			nAndTslot := nAndTentry.Slot
			nAndT := f.CP.NameAndTypes[nAndTslot]
			methodNameIndex := nAndT.NameIndex
			methodName := classloader.FetchUTF8stringFromCPEntryNumber(f.CP, methodNameIndex)
			// println("Method name for invokestatic: " + className + "." + methodName)

			// get the signature for this method
			methodSigIndex := nAndT.DescIndex
			methodType := classloader.FetchUTF8stringFromCPEntryNumber(f.CP, methodSigIndex)
			// println("Method signature for invokestatic: " + methodName + methodType)

			// m, cpp, err := fetchMethodAndCP(className, methodName, methodType)
			mtEntry, err := classloader.FetchMethodAndCP(className, methodName, methodType)
			if err != nil {
				return errors.New("Class not found: " + className + methodName)
			}

			if mtEntry.MType == 'G' {
				f, err = runGmethod(mtEntry, fs, className, className+"."+methodName, methodType)
				if err != nil {
					shutdown.Exit(shutdown.APP_EXCEPTION) // any exceptions message will already have been displayed to the user
				}
			} else if mtEntry.MType == 'J' {
				m := mtEntry.Meth.(classloader.JmEntry)
				maxStack := m.MaxStack
				fram := frames.CreateFrame(maxStack)

				fram.ClName = className
				fram.MethName = methodName
				fram.CP = m.Cp                     // add its pointer to the class CP
				for i := 0; i < len(m.Code); i++ { // copy the bytecodes over
					fram.Meth = append(fram.Meth, m.Code[i])
				}

				// allocate the local variables
				for k := 0; k < m.MaxLocals; k++ {
					fram.Locals = append(fram.Locals, 0)
				}

				// pop the parameters off the present stack and put them in the new frame's locals
				var argList []interface{}
				paramsToPass := util.ParseIncomingParamsFromMethTypeString(methodType)
				if len(paramsToPass) > 0 {
					for i := len(paramsToPass) - 1; i > -1; i-- {
						switch paramsToPass[i] {
						case 'D':
							arg := pop(f).(float64)
							argList = append(argList, arg)
							argList = append(argList, arg)
							pop(f)
						case 'F':
							arg := pop(f).(float64)
							argList = append(argList, arg)
						case 'J': // long
							arg := pop(f).(int64)
							argList = append(argList, arg)
							argList = append(argList, arg)
							pop(f)
						default:
							arg := pop(f).(int64)
							argList = append(argList, arg)
						}
					}
				}

				destLocal := 0
				for j := len(argList) - 1; j >= 0; j-- {
					fram.Locals[destLocal] = argList[j]
					destLocal += 1
				}
				fram.TOS = -1

				fs.PushFront(fram)                   // push the new frame
				f = fs.Front().Value.(*frames.Frame) // point f to the new head
				err = runFrame(fs)
				if err != nil {
					return err
				}

				// if the static method is main(), when we get here the
				// frame stack will be empty to exit from here, otherwise
				// there's still a frame on the stack, pop it off and continue.
				if fs.Len() == 0 {
					return nil
				}
				fs.Remove(fs.Front()) // pop the frame off

				// the previous frame pop might have been main()
				// if so, then we can't reset f to a non-existent frame
				// so we test for this before resetting f.
				if fs.Len() != 0 {
					f = fs.Front().Value.(*frames.Frame)
				} else {
					return nil
				}
			}
		case NEW: // 0xBB 	new: create and instantiate a new object
			CPslot := (int(f.Meth[f.PC+1]) * 256) + int(f.Meth[f.PC+2]) // next 2 bytes point to CP entry
			f.PC += 2
			CPentry := f.CP.CpIndex[CPslot]
			if CPentry.Type != classloader.ClassRef && CPentry.Type != classloader.Interface {
				msg := fmt.Sprintf("Invalid type for new object")
				_ = log.Log(msg, log.SEVERE)
			}

			// the classref points to a UTF8 record with the name of the class to instantiate
			var className string
			if CPentry.Type == classloader.ClassRef {
				utf8Index := f.CP.ClassRefs[CPentry.Slot]
				className = classloader.FetchUTF8stringFromCPEntryNumber(f.CP, utf8Index)
			}

			ref, err := instantiateClass(className)
			if err != nil {
				_ = log.Log("Error instantiating class: "+className, log.SEVERE)
				return errors.New("error instantiating class")
			}

			// to push the object reference as an int64, it must first be converted to an unsafe pointer
			rawRef := uintptr(unsafe.Pointer(ref))
			push(f, int64(rawRef))

		case IFNULL: // 0xC6 jump if TOS holds a null address
			// null = 0, so we duplicate logic of IFEQ instruction
			value := pop(f).(int64)
			if value == 0 {
				jumpTo := (int16(f.Meth[f.PC+1]) * 256) + int16(f.Meth[f.PC+2])
				f.PC = f.PC + int(jumpTo) - 1
			} else {
				f.PC += 2
			}
		case IFNONNULL: // 0xC7 jump if TOS does not hold a null address
			// null = 0, so we duplicate logic of IFNE instruction
			value := pop(f).(int64)
			if value != 0 {
				jumpTo := (int16(f.Meth[f.PC+1]) * 256) + int16(f.Meth[f.PC+2])
				f.PC = f.PC + int(jumpTo) - 1
			} else {
				f.PC += 2
			}
		default:
			missingOpCode := fmt.Sprintf("%d (0x%X)", f.Meth[f.PC], f.Meth[f.PC])

			if int(f.Meth[f.PC]) < len(BytecodeNames) && int(f.Meth[f.PC]) > 0 {
				missingOpCode += fmt.Sprintf(" (%s)", BytecodeNames[f.Meth[f.PC]])
			}

			msg := fmt.Sprintf("Invalid bytecode found: %s at location %d in method %s() of class %s\n",
				missingOpCode, f.PC, f.MethName, f.ClName)
			_ = log.Log(msg, log.SEVERE)
			return errors.New("invalid bytecode encountered")
		}
		f.PC += 1
	}
	return nil
}

// pop from the operand stack. TODO: need to put in checks for invalid pops
func pop(f *frames.Frame) interface{} {
	value := f.OpStack[f.TOS]
	f.TOS -= 1
	return value
}

// returns the value at the top of the stack without popping it off.
func peek(f *frames.Frame) interface{} {
	return f.OpStack[f.TOS]
}

// push onto the operand stack
func push(f *frames.Frame, x interface{}) {
	f.TOS += 1
	f.OpStack[f.TOS] = x
}

func add[N frames.Number](num1, num2 N) N {
	return num1 + num2
}

// multiply two numbers
func multiply[N frames.Number](num1, num2 N) N {
	return num1 * num2
}

func subtract[N frames.Number](num1, num2 N) N {
	return num1 - num2
}<|MERGE_RESOLUTION|>--- conflicted
+++ resolved
@@ -560,18 +560,17 @@
 		case FNEG: //	0x76	(negate a float)
 			val := pop(f).(float64)
 			push(f, -val)
-<<<<<<< HEAD
+
 		case DNEG: // 0x77
 			pop(f)
 			val := pop(f).(float64)
 			push(f, -val)
 			push(f, -val)
-=======
 		case ISHL: //	0x78 	(shift int left)
 			shiftBy := pop(f).(int64)
 			val1 := pop(f).(int64)
 			push(f, val1<<(shiftBy&0x1F)) // only the bottom five bits are used
->>>>>>> a6921aca
+
 		case LSHL: // 	0x79	(shift value1 (long) left by value2 (int) bits)
 			shiftBy := pop(f).(int64)
 			ushiftBy := uint64(shiftBy) & 0x3f // must be unsigned in golang; 0-63 bits per JVM
@@ -683,18 +682,16 @@
 			truncated := int64(math.Trunc(floatVal))
 			push(f, truncated)
 			push(f, truncated)
-<<<<<<< HEAD
+
 		case D2F: // 0x90 Double to float
 			floatVal := float32(pop(f).(float64))
 			pop(f)
 			push(f, float64(floatVal))
-=======
 		case I2C: //	0x92 convert to 16-bit char
 			// determine what happens in Java if the int is negative
 			intVal := pop(f).(int64)
 			charVal := uint16(intVal) // Java chars are 16-bit unsigned value
 			push(f, int64(charVal))
->>>>>>> a6921aca
 		case I2S: //	0x93 convert int to short
 			intVal := pop(f).(int64)
 			shortVal := int32(intVal)
